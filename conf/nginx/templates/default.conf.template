map "$time_iso8601 # $msec" $time_iso8601_ms {
  "~([^+]+)\+([\d:]+?) # \d+?\.(\d+)" "$1.$3+$2";
}

log_format json-logger escape=json
'{'
  '"ts":"$time_iso8601_ms",'
  '"ip":"$remote_addr",'
  '"method":"$request_method",'
  '"status":$status,'
  '"resp_time":$request_time,'
  '"request_length":$request_length,'
  '"resp_body_size":$body_bytes_sent,'
  '"uri":"$request_uri",'
  '"connection": "$connection",'
  '"connection_requests": "$connection_requests",'
  '"user_agent":"$http_user_agent",'
  '"host":"$http_host",'
  '"user":"$remote_user",'
  '"upstream_addr":"$upstream_addr",'
  '"upstream_connect_time":"$upstream_connect_time",'
  '"upstream_header_time":"$upstream_header_time",'
  '"upstream_response_time":"$upstream_response_time",'
  '"source":"nginx"'
'}';



upstream django {
  server app:8000 fail_timeout=0;
}

server {
  listen 80;
  server_name ${QFIELDCLOUD_HOST};

  # cerbot
  location /.well-known/acme-challenge/ {
    root /var/www/certbot;
  }

  # prevent access by IP
  if ($http_host !~ "${QFIELDCLOUD_HOST}(:{WEB_HTTP_PORT})?") {
    return 444;
  }

  # use $WEB_HTTPS_PORT in the configuration, since it might be different from 443 (e.g. localhost)
  location / {
    return 302 https://$host:${WEB_HTTPS_PORT}$request_uri;
  }
}

server {
  listen 443 ssl;

  ssl_certificate     certs/${QFIELDCLOUD_HOST}.pem;
  ssl_certificate_key certs/${QFIELDCLOUD_HOST}-key.pem;

  access_log /var/log/nginx/access.log json-logger;

<<<<<<< HEAD
  server_name ${QFIELDCLOUD_HOST};
=======
  server_name ${QFIELDCLOUD_HOST} nginx;
>>>>>>> c4ff6ba5
  client_max_body_size 10G;
  keepalive_timeout 5;

  # path for static files (only needed for serving local staticfiles)
  root /var/www/html/;

  # upgrade to https
  error_page 497 https://$host:${WEB_HTTPS_PORT}$request_uri;

  # prevent access by IP
  if ($http_host !~ "${QFIELDCLOUD_HOST}(:{WEB_HTTPS_PORT})?") {
    return 444;
  }

  # deny annoying bot
  deny 34.215.13.216;

  # checks for static file, if not found proxy to app
  location / {
    try_files $uri @proxy_to_app;
  }

  location /swagger.yaml {
    add_header Access-Control-Allow-Origin https://docs.qfield.org;
    proxy_set_header X-Forwarded-For $proxy_add_x_forwarded_for;
    proxy_set_header X-Forwarded-Proto $scheme;
    proxy_set_header Host $http_host;

    proxy_read_timeout 300;
    proxy_send_timeout 300;

    proxy_redirect off;
    proxy_pass http://django;
  }

  location @proxy_to_app {
    proxy_set_header X-Forwarded-For $proxy_add_x_forwarded_for;
    proxy_set_header X-Forwarded-Proto $scheme;
    proxy_set_header Host $http_host;

    proxy_read_timeout 300;
    proxy_send_timeout 300;

    proxy_redirect off;
    proxy_pass http://django;
  }

  location /storage-download/ {
    # Only allow internal redirects
    internal;

    set $redirect_uri "$upstream_http_redirect_uri";

    # required DNS
    resolver 8.8.8.8;

    # Stops the local disk from being written to (just forwards data through)
    proxy_max_temp_file_size 0;
    proxy_buffering off;

    # does not work with S3 otherwise
    proxy_ssl_server_name on;

    # remove the authorization and the cookie headers
    proxy_set_header Connection '';
    proxy_set_header Authorization '';
    proxy_set_header Cookie '';
    proxy_set_header Content-Type '';
    proxy_set_header Accept-Encoding '';
    proxy_set_header X-Forwarded-For $proxy_add_x_forwarded_for;
    proxy_set_header X-Real-IP $remote_addr;

    # hide Object Storage related headers
    proxy_hide_header Access-Control-Allow-Credentials;
    proxy_hide_header Access-Control-Allow-Headers;
    proxy_hide_header Access-Control-Allow-Methods;
    proxy_hide_header Access-Control-Allow-Origin;
    proxy_hide_header Access-Control-Expose-Headers;
    proxy_hide_header X-Amz-Meta-Sha256sum;
    proxy_hide_header X-Amz-Req-Time-Micros;
    proxy_hide_header X-Amz-Request-Id;
    proxy_hide_header A-Amz-Meta-Server-Side-Encryption;
    proxy_hide_header X-Amz-Storage-Class;
    proxy_hide_header X-Amz-Version-Id;
    proxy_hide_header X-Amz-Id-2;
    proxy_hide_header X-Amz-Server-Side-Encryption;
    proxy_hide_header Set-Cookie;
    proxy_ignore_headers Set-Cookie;

    proxy_intercept_errors on;

    proxy_pass $redirect_uri;

    error_page 404 =404 /pages/404.html;
    error_page 403 =403 /pages/403.html;
    error_page 401 402 405 406 407 408 409 410 411 412 413 414 415 416 417 500 501 502 503 504 505 =500 /pages/500.html;
  }

}<|MERGE_RESOLUTION|>--- conflicted
+++ resolved
@@ -58,11 +58,7 @@
 
   access_log /var/log/nginx/access.log json-logger;
 
-<<<<<<< HEAD
-  server_name ${QFIELDCLOUD_HOST};
-=======
   server_name ${QFIELDCLOUD_HOST} nginx;
->>>>>>> c4ff6ba5
   client_max_body_size 10G;
   keepalive_timeout 5;
 
