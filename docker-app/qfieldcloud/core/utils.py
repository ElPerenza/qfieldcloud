import hashlib
import json
import os
import posixpath
from datetime import datetime
from pathlib import PurePath
from typing import Dict, List, TypedDict

import boto3
import django_rq
import jsonschema
from botocore.errorfactory import ClientError
from django.conf import settings
from django.core.files.uploadedfile import InMemoryUploadedFile, TemporaryUploadedFile
from redis import Redis, exceptions


def export_project(projectid, project_file):
    """Call the orchestrator API to export a project with QFieldSync"""

    queue = django_rq.get_queue("export")
    job = queue.enqueue(
        "orchestrator.export_project",
        projectid=projectid,
        project_file=str(project_file),
    )

    return job


def apply_deltas(projectid, project_file, overwrite_conflicts):
    """Call the orchestrator API to apply a delta file"""

    queue = django_rq.get_queue("delta")
    queue.enqueue(
        "orchestrator.apply_deltas",
        projectid=projectid,
        project_file=str(project_file),
        overwrite_conflicts=overwrite_conflicts,
    )


def check_orchestrator_status():
    """Call the orchestrator to check if he's able to launch a QGIS
    container"""

    queue = django_rq.get_queue("export")
    job = queue.enqueue("orchestrator.check_status")

    return job


def get_job(queue, jobid):
    """Get the job from the specified queue or None"""

    queue = django_rq.get_queue(queue)
    return queue.fetch_job(jobid)


def redis_is_running():
    try:
        connection = Redis(
            "redis", password=os.environ.get("REDIS_PASSWORD"), port=6379
        )
        connection.set("foo", "bar")
    except exceptions.ConnectionError:
        return False

    return True


def get_s3_session():
    """Get S3 session"""

    session = boto3.Session(
        aws_access_key_id=settings.STORAGE_ACCESS_KEY_ID,
        aws_secret_access_key=settings.STORAGE_SECRET_ACCESS_KEY,
        region_name=settings.STORAGE_REGION_NAME,
    )
    return session


def get_s3_bucket():
    """Get S3 Bucket according to the env variable
    STORAGE_BUCKET_NAME"""

    session = get_s3_session()

    # Get the bucket objects
    s3 = session.resource("s3", endpoint_url=settings.STORAGE_ENDPOINT_URL)
    return s3.Bucket(settings.STORAGE_BUCKET_NAME)


def get_s3_client():
    """Get S3 client"""

    s3_client = boto3.client(
        "s3",
        region_name=settings.STORAGE_REGION_NAME,
        aws_access_key_id=settings.STORAGE_ACCESS_KEY_ID,
        aws_secret_access_key=settings.STORAGE_SECRET_ACCESS_KEY,
        endpoint_url=settings.STORAGE_ENDPOINT_URL,
    )
    return s3_client


def get_sha256(file):
    """Return the sha256 hash of the file"""
    if type(file) in [InMemoryUploadedFile, TemporaryUploadedFile]:
        return _get_sha256_memory_file(file)
    else:
        return _get_sha256_file(file)


def _get_sha256_memory_file(file):
    BLOCKSIZE = 65536
    hasher = hashlib.sha256()

    for chunk in file.chunks(BLOCKSIZE):
        hasher.update(chunk)

    file.seek(0)
    return hasher.hexdigest()


def _get_sha256_file(file):
    BLOCKSIZE = 65536
    hasher = hashlib.sha256()
    with file as f:
        buf = f.read(BLOCKSIZE)
        while len(buf) > 0:
            hasher.update(buf)
            buf = f.read(BLOCKSIZE)
    return hasher.hexdigest()


def safe_join(base, *paths):
    """
    A version of django.utils._os.safe_join for S3 paths.
    Joins one or more path components to the base path component
    intelligently. Returns a normalized version of the final path.
    The final path must be located inside of the base path component
    (otherwise a ValueError is raised).
    Paths outside the base path indicate a possible security
    sensitive operation.
    """
    base_path = base
    base_path = base_path.rstrip("/")
    paths = [p for p in paths]

    final_path = base_path + "/"
    for path in paths:
        _final_path = posixpath.normpath(posixpath.join(final_path, path))
        # posixpath.normpath() strips the trailing /. Add it back.
        if path.endswith("/") or _final_path + "/" == final_path:
            _final_path += "/"
        final_path = _final_path
    if final_path == base_path:
        final_path += "/"

    # Ensure final_path starts with base_path and that the next character after
    # the base path is /.
    base_path_len = len(base_path)
    if not final_path.startswith(base_path) or final_path[base_path_len] != "/":
        raise ValueError(
            "the joined path is located outside of the base path" " component"
        )

    return final_path.lstrip("/")


def get_qgis_project_file(projectid):
    """Return the relative path inside the project of the qgs/qgz file or
    None if no qgs/qgz file is present"""

    bucket = get_s3_bucket()

    prefix = "projects/{}/files/".format(projectid)

    for obj in bucket.objects.filter(Prefix=prefix):
        if obj.key.lower().endswith(".qgs") or obj.key.lower().endswith(".qgz"):
            path = PurePath(obj.key)
            return str(path.relative_to(*path.parts[:3]))

    return None


def check_s3_key(key):
    """Check to see if an object exists on S3. It it exists, the function
    returns the sha256 of the file from the metadata"""

    client = get_s3_client()
    try:
        head = client.head_object(Bucket=settings.STORAGE_BUCKET_NAME, Key=key)
    except ClientError as e:
        if e.response["ResponseMetadata"]["HTTPStatusCode"] == 404:
            return None
        else:
            raise e

    return head["Metadata"]["Sha256sum"]


def get_deltafile_schema_validator():
    """Creates a JSON schema validator to check whether the provided delta
    file is valid.
    Returns:
        jsonschema.Draft7Validator -- JSON Schema validator
    """
    schema_file = os.path.join(
        os.path.dirname(os.path.abspath(__file__)), "deltafile_01.json"
    )

    with open(schema_file) as f:
        schema_dict = json.load(f)

    jsonschema.Draft7Validator.check_schema(schema_dict)

    return jsonschema.Draft7Validator(schema_dict)


def get_s3_project_size(projectid):
    """Return the size in MiB of the project on the storage, included the
    exported files"""

    bucket = get_s3_bucket()

    prefix = "projects/{}/".format(projectid)
    total_size = 0

    for obj in bucket.objects.filter(Prefix=prefix):
        total_size += obj.size

    return round(total_size / (1024 * 1024), 3)


class ProjectFileVersion(TypedDict):
    name: str
    size: int
    sha256: str
    last_modified: datetime
    is_latest: bool


class ProjectFile(TypedDict):
    name: str
    size: int
    sha256: str
    last_modified: datetime
    versions: List[ProjectFileVersion]


def get_project_files(project_id: str) -> Dict[str, ProjectFile]:
    bucket = get_s3_bucket()
    prefix = f"projects/{project_id}/files/"

    files = {}
    for version in bucket.object_versions.filter(Prefix=prefix):
        files[version.key] = files.get(version.key, {"versions": []})

        head = version.head()
        path = PurePath(version.key)
        filename = str(path.relative_to(*path.parts[:3]))
        last_modified = version.last_modified

        metadata = head['Metadata']
        if 'sha256sum' in metadata:
            sha256sum = metadata['sha256sum']
        else:
            sha256sum = metadata['Sha256sum']

        if version.is_latest:
<<<<<<< HEAD
            files[version.key]["name"] = filename
            files[version.key]["size"] = version.size
            files[version.key]["sha256"] = head["Metadata"]["Sha256sum"]
            files[version.key]["last_modified"] = last_modified

        files[version.key]["versions"].append(
            {
                "size": version.size,
                "sha256": head["Metadata"]["Sha256sum"],
                "version_id": version.version_id,
                "last_modified": last_modified,
                "is_latest": version.is_latest,
            }
        )
=======
            files[version.key]['name'] = filename
            files[version.key]['size'] = version.size
            files[version.key]['sha256'] = sha256sum
            files[version.key]['last_modified'] = last_modified

        files[version.key]['versions'].append({
            'size': version.size,
            'sha256': sha256sum,
            'version_id': version.version_id,
            'last_modified': last_modified,
            'is_latest': version.is_latest,
        })
>>>>>>> b0b137e0

    return files


def get_project_files_count(project_id: str) -> int:
    # there might be more optimal way to get the files count
    bucket = get_s3_bucket()
    prefix = f"projects/{project_id}/files/"
    files = set([v.key for v in bucket.object_versions.filter(Prefix=prefix)])

    return len(files)<|MERGE_RESOLUTION|>--- conflicted
+++ resolved
@@ -263,42 +263,27 @@
         filename = str(path.relative_to(*path.parts[:3]))
         last_modified = version.last_modified
 
-        metadata = head['Metadata']
-        if 'sha256sum' in metadata:
-            sha256sum = metadata['sha256sum']
+        metadata = head["Metadata"]
+        if "sha256sum" in metadata:
+            sha256sum = metadata["sha256sum"]
         else:
-            sha256sum = metadata['Sha256sum']
+            sha256sum = metadata["Sha256sum"]
 
         if version.is_latest:
-<<<<<<< HEAD
             files[version.key]["name"] = filename
             files[version.key]["size"] = version.size
-            files[version.key]["sha256"] = head["Metadata"]["Sha256sum"]
+            files[version.key]["sha256"] = sha256sum
             files[version.key]["last_modified"] = last_modified
 
         files[version.key]["versions"].append(
             {
                 "size": version.size,
-                "sha256": head["Metadata"]["Sha256sum"],
+                "sha256": sha256sum,
                 "version_id": version.version_id,
                 "last_modified": last_modified,
                 "is_latest": version.is_latest,
             }
         )
-=======
-            files[version.key]['name'] = filename
-            files[version.key]['size'] = version.size
-            files[version.key]['sha256'] = sha256sum
-            files[version.key]['last_modified'] = last_modified
-
-        files[version.key]['versions'].append({
-            'size': version.size,
-            'sha256': sha256sum,
-            'version_id': version.version_id,
-            'last_modified': last_modified,
-            'is_latest': version.is_latest,
-        })
->>>>>>> b0b137e0
 
     return files
 
