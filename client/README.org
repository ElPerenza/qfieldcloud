--- conflicted
+++ resolved
@@ -76,10 +76,5 @@
 
 ** List files of a project
    #+begin_src sh
-<<<<<<< HEAD
-     python client.py list-files 68ea7981-970f-4c57-9c73-04f7ba2fab2c
-   #+end_src
-=======
      python client.py files 68ea7981-970f-4c57-9c73-04f7ba2fab2c
-   #+end_src
->>>>>>> b0b137e0
+   #+end_src