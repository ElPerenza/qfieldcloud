--- conflicted
+++ resolved
@@ -48,11 +48,8 @@
       STORAGE_REGION_NAME: ${STORAGE_REGION_NAME}
       STORAGE_ENDPOINT_URL: ${STORAGE_ENDPOINT_URL}
       QFIELDCLOUD_DEFAULT_NETWORK: ${QFIELDCLOUD_DEFAULT_NETWORK}
-<<<<<<< HEAD
       SENTRY_DSN: ${SENTRY_DSN}
       SENTRY_RELEASE: ${SENTRY_RELEASE}
-=======
->>>>>>> 7027f77b
       REDIS_PASSWORD: ${REDIS_PASSWORD}
       GEODB_HOST: ${GEODB_HOST}
       GEODB_PORT: ${GEODB_PORT}
